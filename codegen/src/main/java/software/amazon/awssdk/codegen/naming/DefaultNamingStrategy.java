--- conflicted
+++ resolved
@@ -15,16 +15,14 @@
 
 package software.amazon.awssdk.codegen.naming;
 
+import static java.util.stream.Collectors.joining;
 import static software.amazon.awssdk.codegen.internal.Constant.AUTHORIZER_NAME_PREFIX;
 import static software.amazon.awssdk.codegen.internal.Constant.EXCEPTION_CLASS_SUFFIX;
 import static software.amazon.awssdk.codegen.internal.Constant.FAULT_CLASS_SUFFIX;
 import static software.amazon.awssdk.codegen.internal.Constant.REQUEST_CLASS_SUFFIX;
 import static software.amazon.awssdk.codegen.internal.Constant.RESPONSE_CLASS_SUFFIX;
 import static software.amazon.awssdk.codegen.internal.Constant.VARIABLE_NAME_SUFFIX;
-import static software.amazon.awssdk.codegen.internal.Utils.capitalize;
 import static software.amazon.awssdk.codegen.internal.Utils.unCapitalize;
-import static software.amazon.awssdk.codegen.utils.NamingUtils.pascalCase;
-import static software.amazon.awssdk.codegen.utils.NamingUtils.splitOnWordBoundaries;
 
 import java.util.Arrays;
 import java.util.Collections;
@@ -33,7 +31,6 @@
 import java.util.Objects;
 import java.util.Optional;
 import java.util.Set;
-import java.util.stream.Collectors;
 import java.util.stream.Stream;
 import software.amazon.awssdk.codegen.internal.Constant;
 import software.amazon.awssdk.codegen.internal.Utils;
@@ -87,7 +84,7 @@
                                 .findFirst()
                                 .orElseThrow(() -> new IllegalStateException("ServiceId is missing in the c2j model."));
 
-        baseName = pascalCase(splitOnWordBoundaries(baseName));
+        baseName = pascalCase(baseName);
 
         // Special cases
         baseName = Utils.removeLeading(baseName, "Amazon");
@@ -157,7 +154,6 @@
         return serviceName;
     }
 
-<<<<<<< HEAD
     private String screamCase(String word) {
         return Stream.of(splitOnWordBoundaries(word)).map(s -> s.toUpperCase(Locale.US)).collect(joining("_"));
     }
@@ -165,9 +161,6 @@
     private String pascalCase(String word) {
         return Stream.of(splitOnWordBoundaries(word)).map(StringUtils::lowerCase).map(Utils::capitalize).collect(joining());
     }
-=======
->>>>>>> 39d1eeba
-
 
     private String getCustomizedPackageName(String serviceName, String defaultPattern) {
         return String.format(defaultPattern, StringUtils.lowerCase(serviceName));
@@ -230,7 +223,7 @@
         return Arrays.stream(shapeName.split("[._-]|\\W"))
                      .filter(s -> !StringUtils.isEmpty(s))
                      .map(Utils::capitalize)
-                     .collect(Collectors.joining());
+                     .collect(joining());
     }
 
     @Override
@@ -302,7 +295,6 @@
 
         return Utils.unCapitalize(memberName);
     }
-<<<<<<< HEAD
 
     @Override
     public String getSdkFieldFieldName(MemberModel memberModel) {
@@ -334,6 +326,5 @@
 
         return result.split(" ");
     }
-=======
->>>>>>> 39d1eeba
+
 }