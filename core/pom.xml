<?xml version="1.0"?>
<!--
  ~ Copyright 2010-2018 Amazon.com, Inc. or its affiliates. All Rights Reserved.
  ~
  ~ Licensed under the Apache License, Version 2.0 (the "License").
  ~ You may not use this file except in compliance with the License.
  ~ A copy of the License is located at
  ~
  ~  http://aws.amazon.com/apache2.0
  ~
  ~ or in the "license" file accompanying this file. This file is distributed
  ~ on an "AS IS" BASIS, WITHOUT WARRANTIES OR CONDITIONS OF ANY KIND, either
  ~ express or implied. See the License for the specific language governing
  ~ permissions and limitations under the License.
  -->

<project xmlns="http://maven.apache.org/POM/4.0.0"
         xmlns:xsi="http://www.w3.org/2001/XMLSchema-instance"
         xsi:schemaLocation="http://maven.apache.org/POM/4.0.0 http://maven.apache.org/xsd/maven-4.0.0.xsd">
    <modelVersion>4.0.0</modelVersion>
    <parent>
        <artifactId>aws-sdk-java-pom</artifactId>
<<<<<<< HEAD
        <version>2.0.0-preview-10</version>
        <relativePath>../pom.xml</relativePath>
=======
        <groupId>software.amazon.awssdk</groupId>
        <version>2.0.0-preview-11-SNAPSHOT</version>
>>>>>>> 5f9ee562
    </parent>

    <artifactId>core</artifactId>
    <name>AWS Java SDK :: Core</name>
    <packaging>pom</packaging>
    <description>
        The AWS SDK for Java - Core is an umbrella module that contains child modules which are considered as
        core of the library.
    </description>

    <properties>
        <root.offset>../..</root.offset>
    </properties>

    <modules>
        <module>annotations</module>
        <module>auth</module>
        <module>sdk-core</module>
        <module>aws-core</module>
        <module>profiles</module>
        <module>regions</module>
    </modules>

</project><|MERGE_RESOLUTION|>--- conflicted
+++ resolved
@@ -20,13 +20,8 @@
     <modelVersion>4.0.0</modelVersion>
     <parent>
         <artifactId>aws-sdk-java-pom</artifactId>
-<<<<<<< HEAD
-        <version>2.0.0-preview-10</version>
-        <relativePath>../pom.xml</relativePath>
-=======
         <groupId>software.amazon.awssdk</groupId>
         <version>2.0.0-preview-11-SNAPSHOT</version>
->>>>>>> 5f9ee562
     </parent>
 
     <artifactId>core</artifactId>
